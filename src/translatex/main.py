--- conflicted
+++ resolved
@@ -127,7 +127,6 @@
                         help="Input's language (default: %(default)s)")
     parser.add_argument("-dl", "--dest-lang",
                         default=Translator.DEFAULT_DEST_LANG,
-<<<<<<< HEAD
                         help="Output's language")
     parser.add_argument(
         "-ca", "--custom_api", type=argparse.FileType('r'),
@@ -138,13 +137,6 @@
         "--service",
         default=Translator.DEFAULT_SERVICE.name, type=str,
         help=f"Translation service to use {service_choices}")
-=======
-                        help="Output's language (default: %(default)s)")
-    parser.add_argument("--service",
-                        choices=list(TRANSLATION_SERVICES_BY_NAME.keys()),
-                        default=Translator.DEFAULT_SERVICE.name, type=str,
-                        help="Translation service to use (default: %(default)s)")
->>>>>>> 8b6b0199
     parser.add_argument('infile', nargs='?',
                         type=argparse.FileType('r'), default=sys.stdin,
                         help="File to read LaTeX from")
