"""TransLaTeX: A LaTeX translator.

The entry point to the program. The given LaTeX file is run through multiple processes such as preprocessing, marking,
and tokenization to replace all LaTeX syntax constructs by tokens that ideally won't be modified by automatic
translators. That, for the purpose of translating LaTeX source code automatically to any specified language while
keeping it error free and compilable at the end, resulting in the same looking file.
"""

import argparse
import logging
import sys
from pathlib import Path

from . import __version__
from .marker import Marker
from .preprocessor import Preprocessor
from .tokenizer import Tokenizer
from .translator import (Translator, TRANSLATION_SERVICE_CLASSES,
                         add_custom_translation_services)

DEFAULT_INTER_FILE_PRE: str = "_"
DEFAULT_INTER_FILE_EXT: str = ".txt"

log = logging.getLogger("translatex.main")


def translatex(args: argparse.Namespace) -> None:
    """Run the TransLaTeX pipeline on a LaTeX source file."""
    if args.custom_api:
        add_custom_translation_services(args.custom_api)
    base_file: str = DEFAULT_INTER_FILE_PRE + Path(args.infile.name).stem
    p = Preprocessor(args.infile.read())
    args.infile.close()
    p.process()
    log.info("---- Preprocessor info ---- %s", p)
    if args.stop == "Preprocessor":
        args.outfile.write(p.processed_latex)
        sys.exit()
    if args.debug:
        with open(f"{base_file}_processed{DEFAULT_INTER_FILE_EXT}", "w") as f:
            f.write(p.processed_latex)
        with open(f"{base_file}_indicator_store{DEFAULT_INTER_FILE_EXT}", "w") as f:
            f.write(p.dump_store())
    m = Marker.from_preprocessor(p)
    if args.marker_format:
        m.marker_format = args.marker_format
    m.mark()
    log.info("---- Marker info ---- %s", m)
    if args.stop == "Marker":
        args.outfile.write(m.marked_latex)
        sys.exit()
    if args.debug:
        with open(f"{base_file}_marked{DEFAULT_INTER_FILE_EXT}", "w") as f:
            f.write(m.marked_latex)
        with open(f"{base_file}_marker_store{DEFAULT_INTER_FILE_EXT}", "w") as f:
            f.write(m.dump_store())
    t = Tokenizer.from_marker(m)
    if args.token_format:
        t.token_format = args.token_format
    t.tokenize()
    log.info("---- Tokenizer info ---- %s", t)
    if args.stop == "Tokenizer":
        args.outfile.write(t.tokenized_string)
        sys.exit()
    if args.debug:
        with open(f"{base_file}_tokenized{DEFAULT_INTER_FILE_EXT}", "w") as f:
            f.write(t.tokenized_string)
        with open(f"{base_file}_token_store{DEFAULT_INTER_FILE_EXT}", "w") as f:
            f.write(t.dump_store())
    a = Translator.from_tokenizer(t)
    if not args.dry_run:
        a.translate(service=TRANSLATION_SERVICE_CLASSES[args.service](),
                    source_lang=args.src_lang,
                    destination_lang=args.dest_lang)
        if args.stop == "Translator":
            args.outfile.write(a.translated_string)
            sys.exit()
        if args.debug:
            with open(f"{base_file}_translated{DEFAULT_INTER_FILE_EXT}", "w") as f:
                f.write(a.translated_string)
        t.update_from_translator(a)
    else:
        t.tokenized_string = a.tokenized_string
    log.info("---- Translator info ---- %s", a)
    t.detokenize()
    m.update_from_tokenizer(t)
    m.unmark()
    p.update_from_marker(m)
    p.rebuild(args.no_pre)
    args.outfile.write(p.unprocessed_latex)
    if args.outfile != sys.stdout:
        log.info("Translated LaTeX file written to %s", args.outfile.name)
    args.outfile.close()


def parse_args(args) -> argparse.Namespace:
    """Argument parser for TransLaTeX."""
    parser = argparse.ArgumentParser(
        prog="translatex",
        description=__doc__, allow_abbrev=False)
    parser.add_argument("--version", action="version",
                        version=f"%(prog)s {__version__}",
                        help="Version number")
    parser.add_argument("-d", "--debug", action="store_true",
                        help="Generate intermediary files and output all logs")
    parser.add_argument("-v", "--verbose", action="count",
                        default=0, help="Output information logs to see details on what's going on")
    mutually_exclusive_group = parser.add_mutually_exclusive_group()
    mutually_exclusive_group.add_argument(
        "-n", "--dry-run", action="store_true",
        help="Don't translate (no API call), just run the chain of operations")
    mutually_exclusive_group.add_argument(
        "-s", "--stop",
        choices=["Preprocessor", "Marker", "Tokenizer", "Translator"],
        help="Stop at the end of the specified stage and write its result to output")
    parser.add_argument("--no-pre", action="store_false",
                        help="Don't do manual substitution during preprocessing stage")
    parser.add_argument("-mf", "--marker-format",
                        default=Marker.DEFAULT_MARKER_FORMAT,
                        help="Marker format to use during marking stage (default: %(default)s)")
    parser.add_argument("-tf", "--token-format",
                        default=Tokenizer.DEFAULT_TOKEN_FORMAT,
                        help="Token format to use during tokenization stage (default: %(default)s)")
    parser.add_argument("-sl", "--src-lang",
                        default=Translator.DEFAULT_SOURCE_LANG,
                        help="Input's language (default: %(default)s)")
    parser.add_argument("-dl", "--dest-lang",
                        default=Translator.DEFAULT_DEST_LANG,
                        help="Output's language (default: %(default)s)")
    parser.add_argument(
        "-ca", "--custom_api", type=argparse.FileType('r'),
<<<<<<< HEAD
        help="python file that provides a custom translation service class")
    service_choices = tuple(TRANSLATION_SERVICE_CLASSES.keys()
                            ) + ('Custom service...',)
=======
        help="Python file that provides a custom translation service class")
    service_choices = tuple(TRANSLATION_SERVICES.keys()) + ('Custom service...',)
>>>>>>> 8159999b
    parser.add_argument(
        "--service",
        default=Translator.DEFAULT_SERVICE.name, type=str,
        help=f"Translation service to use {service_choices} (default: %(default)s)")
    parser.add_argument('infile', nargs='?',
                        type=argparse.FileType('r'), default=sys.stdin,
                        help="File to read LaTeX from")
    parser.add_argument('outfile', nargs='?',
                        type=argparse.FileType('w'), default=sys.stdout,
                        help="File to output the processed LaTeX (can be non existant)")
    return parser.parse_args(args)


def main():
    """Console script for TransLaTeX.

    Logging is set as follows in case TransLaTeX is used as a program by invoking this main script. Otherwise,
    if TransLaTeX is imported as a module, logging stays quiet by the help of a NullHandler just like a library needs
    to do.

    If the debug option is set, the root logger is configured to DEBUG level (this option also causes the generation of
    intermediary files later). This is the ultimate logging option.

    Otherwise, if verbose level 1 is set, only TransLaTeX's logger is configured meaning only
    this program's logs are output and none of the external imported modules'.

    Lastly, if verbose level 2 is set, similarly to the debug option, the root logger is configured but to INFO level
    meaning both TransLaTeX's and the imported modules' logs are output (to note: no intermediary files in this case).

    In short the levels of information in the logs increase as follows according to the given options: ``-v``,
    ``-vv``, ``-d``.
    """
    args = parse_args(sys.argv[1:])
    console_small = logging.StreamHandler()
    console_small.setFormatter(logging.Formatter("%(name)s: %(levelname)s %(message)s"))
    console_full = logging.StreamHandler()
    console_full.setFormatter(
        logging.Formatter(fmt="< %(asctime)-26s | %(name)-24s | %(levelname)-8s >\n%(message)s\n",
                          datefmt="%Y-%m-%d %H:%M:%S %z"))
    if args.debug:
        logging.basicConfig(level=logging.DEBUG, handlers=[console_full])
    elif args.verbose == 1:
        log.setLevel(logging.INFO)
        log.addHandler(console_small)
    elif args.verbose == 2:
        logging.basicConfig(level=logging.INFO, handlers=[console_full])
    translatex(args)


if __name__ == "__main__":
    sys.exit(main())  # pragma: no cover<|MERGE_RESOLUTION|>--- conflicted
+++ resolved
@@ -129,14 +129,9 @@
                         help="Output's language (default: %(default)s)")
     parser.add_argument(
         "-ca", "--custom_api", type=argparse.FileType('r'),
-<<<<<<< HEAD
         help="python file that provides a custom translation service class")
     service_choices = tuple(TRANSLATION_SERVICE_CLASSES.keys()
                             ) + ('Custom service...',)
-=======
-        help="Python file that provides a custom translation service class")
-    service_choices = tuple(TRANSLATION_SERVICES.keys()) + ('Custom service...',)
->>>>>>> 8159999b
     parser.add_argument(
         "--service",
         default=Translator.DEFAULT_SERVICE.name, type=str,
