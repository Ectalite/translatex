--- conflicted
+++ resolved
@@ -289,10 +289,10 @@
                               source_lang=source_lang,
                               dest_lang=destination_lang)
             for chunk in chunks)
-<<<<<<< HEAD
         # For multiline strings, add a newline at the end if it was lost
         # during the process
-        if self._tokenized_string[-1] == "\n":
+        if (self._tokenized_string[-1] == "\n" and
+                self._translated_string[-1] != "\n"):
             self._translated_string += "\n"
 
 
@@ -313,9 +313,4 @@
         if (type(obj) is type(TranslationService) and
                 obj.__name__ not in globals() and
                 issubclass(obj, TranslationService)):
-            TRANSLATION_SERVICES[obj.name] = obj()
-=======
-        # For multiline strings, add a newline at the end if it was lost during the process
-        if self._tokenized_string[-1] == "\n" and self._translated_string[-1] != "\n":
-            self._translated_string += "\n"
->>>>>>> 8b6b0199
+            TRANSLATION_SERVICES[obj.name] = obj()