--- conflicted
+++ resolved
@@ -83,11 +83,8 @@
         short_description: Short explanation for the service.
         languages: The languages supported by the service. Associates shortened ISO versions of languages to their
             official long versions.
-<<<<<<< HEAD
         default_source_lang: The default source language to use if none is specified.
         default_dest_lang: The default destination language to use if none is specified.
-=======
->>>>>>> 1cd6628e
 
    """
     name: str = str()
@@ -179,35 +176,7 @@
             return text
 
 
-<<<<<<< HEAD
 class DeepL(APIKeyTranslationService):
-=======
-class GoogleTranslateNoKey(TranslationService):
-    """Use googletrans without an API key.
-
-    This is not recommended, as it is against Google's TOS.
-    """
-    name = "Google Translate (no key)"
-    overall_char_limit = 500000
-    char_limit = 5000
-    array_support = True
-    array_item_limit = 1024
-    array_item_char_limit = 0
-    array_overall_char_limit = 30000
-    url = ""
-    doc_url = "https://github.com/ssut/py-googletrans"
-    short_description = ("Google's translation service without an API key "
-                         "(for testing purposes only).")
-    languages = {code: lang.capitalize()
-                 for code, lang in googletrans.LANGUAGES.items()}
-
-    def translate(self, text: str, source_lang: str, dest_lang: str) -> str:
-        return googletrans.Translator().translate(text, src=source_lang,
-                                                  dest=dest_lang).text
-
-
-class DeepL(TranslationService):
->>>>>>> 1cd6628e
     """Translate using DeepL API."""
     name: str = "DeepL"
     char_limit = 1024
@@ -225,21 +194,9 @@
         """
         Initialize the DeepL translator.
         """
-<<<<<<< HEAD
 
         super().__init__()
         self.translator = deepl.Translator(self.api_key)
-=======
-        try:
-            deepl_auth_key = os.environ['DEEPL_AUTH_KEY']
-        except KeyError:
-            raise ApiKeyError(self.name, 'DEEPL_AUTH_KEY')
-
-        self.translator = deepl.Translator(deepl_auth_key)
-        char_usage = self.translator.get_usage().character
-        if char_usage.valid:
-            self.overall_char_limit = char_usage.limit - char_usage.count
->>>>>>> 1cd6628e
         language_list = self.translator.get_source_languages()
         self.languages = {language.code: language.name
                           for language in language_list}
