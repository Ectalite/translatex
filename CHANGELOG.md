# Changelog

All notable changes to this project will be documented in this file.

The format is based on [Keep a Changelog](https://keepachangelog.com/en/1.0.0/),
and this project adheres to [Semantic Versioning](https://semver.org/spec/v2.0.0.html).

## [Unreleased]

## [0.3.1] - 2023-09-04

### Fixed

- Fix GitLab CI/CD release pipeline

## [0.3.0] - 2023-09-02

### Added

- 2 new example LaTeX files
- GitLab footer icon in docs
- CLI synopsis page to docs
- `livehtml` target to Sphinx Makefile that launches `sphinx-autobuild`
- New CI/CD job to test doc generation
- Any custom translation service can be added to the CLI
- tranlatex can be run as a module
- DeepL translation service
<<<<<<< HEAD
- add an `ApiKeyError` exception
- Create a release from a tag in CI/CD

=======
- Add an `ApiKeyError` exception
- Create a release from a tag in CI/CD
>>>>>>> 1cd6628e

### Changed

- Increase amount of information logged in case of unexpected API response
- Select translation service by its name making it more explicit
- Make tests that use paid API optional with a custom pytest CLI option (`--runapi`)
- Add sub menu for modules in the doc sidebar
- Add link to project GitLab repo in the doc sidebar
- Unicode emojis to plain text emojis in READMEs
- Unnecessary read-write file accesses to write-only in main
- Logging behaviour is restored to initial intended functionality respecting CLI option distinction (`-v` and `-d`)
- Fix Sphinx version to solve a Furo extension bug

### Removed

- Erroneous example LaTeX file
- `IRMA - M2M100` translation service (now a custom service)

### Fixed

- Missing hyperlink in CHANGELOG.md
- Missing debug info in log about Tokenizer
- Close infile and outfile in main
- Update out of sync docstrings
- Missing new line at EOF of translated files due to translation
- Add missing dependency of example LaTeX file
- Commands in installation instructions
- Tokenization of multi-argument LaTeX commands (with multiple `{}`)
- Idempotency issue introducing whitespace between arguments of LaTeX commands where there were none
- Wrong detection of math environments on encounter of backslash escaped characters (`\$`, `\\[`...)

## [0.2.0] - 2023-07-19

### Added

- Handle multiple translation services
- Improve test coverage
- Handle latex code without any document environment
- Use logging module
- Expose an interface to translatex_web

### Fixed

- Splitting in sentences now works using nltk
- Use a default token format compatible with Google Translate

## [0.1.0] - 2023-06-29

### Added

- Checks on missing or altered indicators on all stages
- A working, almost complete CLI
- New methods to dump indicator, marker and token store contents (for debugging mostly)
- New `Translator` class to cut up the string and do the API calls for the translation (incomplete)

### Changed

- Now all backslash escaped single characters get tokenized at the very end (eg. `\, \: \{`...)

### Removed

- `LATEX_SPACERS` list in `data` module that used to indicate a bunch of backslash escaped characters to tokenize

### Fixed

- A lot of regexes have been fixed and improved
- Correct some example files

## [0.0.3] - 2023-06-21

### Added

- Graphviz graph to doc to illustrate program data flow
- Syntax for manual substitution by the end user
- Unsupported features are now listed in the doc
- New syntax in LaTeX source file to manually replace lines for the end user
- New `Preprocessor` class to handle manual substitution syntax

### Changed

- Pinned CI/CD Python Docker image to version `3.10.11`

### Removed

- Disabled missing or altered marker error

## [0.0.2] - 2023-06-16

### Added

- New `Tokenizer` class to replace constructs with tokens before translation
- A demo semi-automatic CLI for proof of concept
- Lots of documentation and tests

### Changed

- Python version from `3.8.9` to `3.10.11`

### Removed

- `translatex.py` script due to name collision with package and import problems

## [0.0.1] - 2023-06-02

### Added

- New `Marker` class to traverse the AST of LaTeX files
- French `README.md`
- To-do list `TODO.md`

### Changed

- Updated readme files' structure and content

[unreleased]: https://gitlab.math.unistra.fr/cassandre/translatex/compare/v0.3.1...HEAD

[0.3.1]: https://gitlab.math.unistra.fr/cassandre/translatex/compare/v0.3.0...v0.3.1

[0.3.0]: https://gitlab.math.unistra.fr/cassandre/translatex/compare/v0.2.0...v0.3.0

[0.2.0]: https://gitlab.math.unistra.fr/cassandre/translatex/compare/v0.1.0...v0.2.0

[0.1.0]: https://gitlab.math.unistra.fr/cassandre/translatex/compare/v0.0.3...v0.1.0

[0.0.3]: https://gitlab.math.unistra.fr/cassandre/translatex/compare/v0.0.2...v0.0.3

[0.0.2]: https://gitlab.math.unistra.fr/cassandre/translatex/compare/v0.0.1...v0.0.2

[0.0.1]: https://gitlab.math.unistra.fr/cassandre/translatex/releases/tag/v0.0.1<|MERGE_RESOLUTION|>--- conflicted
+++ resolved
@@ -25,14 +25,8 @@
 - Any custom translation service can be added to the CLI
 - tranlatex can be run as a module
 - DeepL translation service
-<<<<<<< HEAD
-- add an `ApiKeyError` exception
-- Create a release from a tag in CI/CD
-
-=======
 - Add an `ApiKeyError` exception
 - Create a release from a tag in CI/CD
->>>>>>> 1cd6628e
 
 ### Changed
 
