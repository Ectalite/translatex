default:
  image: python:3.10.11-bullseye

  # Pip's cache doesn't store the python packages
  # https://pip.pypa.io/en/stable/topics/caching/
  #
  # If you want to also cache the installed packages, you have to install
  # them in a virtualenv and cache it as well.
  cache:
    paths:
      - .cache/pip
      - .venv/

  before_script:
    ## Install packages
    - python --version ; pip --version  # For debugging
    - python -m venv .venv/
    - source .venv/bin/activate
    - pip install -e .

# Change pip's cache directory to be inside the project directory since we can
# only cache local items.
variables:
  PIP_CACHE_DIR: "$CI_PROJECT_DIR/.cache/pip"

test:
  stage: test
  before_script:
<<<<<<< HEAD
    - pip install -e .[test]
=======
    - pip install -e ".[test]"
>>>>>>> 1cd6628e
  script:
    - pytest --durations=0 --cov=src/translatex -sv --runapi
    - coverage html -d public/coverage
  coverage: '/TOTAL.*\s+(\d+\%)/'
  artifacts:
    paths:
      - public
  tags:
    - docker

doc:
  stage: test
  before_script:
    - apt -y -qq update && apt -y -qq install graphviz
    - pip install -e ".[doc]"
  script:
    - sphinx-build -b html docs/source/ public/
  rules:
    - if: $CI_COMMIT_BRANCH != $CI_DEFAULT_BRANCH
  artifacts:
    paths:
      - public
  tags:
    - docker

pages:
  stage: deploy
  before_script:
    - apt -y -qq update && apt -y -qq install graphviz
    - pip install -e ".[doc]"
  script:
    - sphinx-build -b html docs/source/ public/
  rules:
    - if: $CI_COMMIT_BRANCH == $CI_DEFAULT_BRANCH
  artifacts:
    paths:
      - public
  tags:
    - docker

release_job:
  stage: deploy
  image: registry.gitlab.com/gitlab-org/release-cli:latest
  tags:
    - docker
  rules:
    - if: $CI_COMMIT_TAG                 # Run this job when a tag is created
<<<<<<< HEAD
  script:
    - echo "running release_job"
  release:                               # See https://docs.gitlab.com/ee/ci/yaml/#release for available properties
    tag_name: '$CI_COMMIT_TAG'
    description: '$CI_COMMIT_TAG'
=======
  before_script:
    - apk add --no-cache git
    - git config --global --add safe.directory /builds/erken/sokoban
  script:
    - echo "running release_job for $CI_COMMIT_TAG"
    - cp CHANGELOG.md RELEASE_NOTES.md
    - printf "\n## Commits since the last version\n\n" >> RELEASE_NOTES.md
    - printf "<details><summary>Click to expand</summary>\n\n" >> RELEASE_NOTES.md
    - LAST_TAGS=$(git for-each-ref --sort='-*committerdate' --count=2 --format '%(refname:short)' refs/tags)
    - git log --pretty="- [%as] %s" --no-merges --reverse $(echo $LAST_TAGS | tail -n 1)..$(echo $LAST_TAGS | head -n 1) >> RELEASE_NOTES.md
    - printf "\n</details>" >> RELEASE_NOTES.md
  release:                               # See https://docs.gitlab.com/ee/ci/yaml/#release for available properties
    tag_name: $CI_COMMIT_TAG
    name: 'Release $CI_COMMIT_TAG'
    description: './RELEASE_NOTES.md'
>>>>>>> 1cd6628e
<|MERGE_RESOLUTION|>--- conflicted
+++ resolved
@@ -26,11 +26,7 @@
 test:
   stage: test
   before_script:
-<<<<<<< HEAD
-    - pip install -e .[test]
-=======
     - pip install -e ".[test]"
->>>>>>> 1cd6628e
   script:
     - pytest --durations=0 --cov=src/translatex -sv --runapi
     - coverage html -d public/coverage
@@ -78,13 +74,6 @@
     - docker
   rules:
     - if: $CI_COMMIT_TAG                 # Run this job when a tag is created
-<<<<<<< HEAD
-  script:
-    - echo "running release_job"
-  release:                               # See https://docs.gitlab.com/ee/ci/yaml/#release for available properties
-    tag_name: '$CI_COMMIT_TAG'
-    description: '$CI_COMMIT_TAG'
-=======
   before_script:
     - apk add --no-cache git
     - git config --global --add safe.directory /builds/erken/sokoban
@@ -100,4 +89,3 @@
     tag_name: $CI_COMMIT_TAG
     name: 'Release $CI_COMMIT_TAG'
     description: './RELEASE_NOTES.md'
->>>>>>> 1cd6628e
